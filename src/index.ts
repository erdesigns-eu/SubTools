import header, { askQuestion, closeRL, clearTerminal } from './lib/common.js';
import single from './modes/single.js';
import multi from './modes/multi.js';
import settings from './modes/settings.js';

/**
 * Print the header to the console.
 * @returns {void} Nothing
 */
function printHeader(): void {
    // Print the header to the console  
    clearTerminal(header);
    // Print a newline
    console.log();
    // Print the author's name
    console.log('Author...: Ernst Reidinga - ERDesigns');
    // Print the version of the application
    console.log('Version..: 1.0.0');
    // Print a newline
    console.log();
}

/**
 * Main function of the application.
 * @returns {Promise<void>} A Promise that resolves when the function has completed.
 */
async function main(): Promise<void> {
    // Print the header
    printHeader();

    try {
        // Ask the user what mode they want to use
        const mode = await askQuestion('🟣 Select a mode (Single/Multi/Settings/Help): ');
        switch (mode.toLowerCase()) {
            case 'single':
            case '1':
                await single();
                break;
            case 'multi':
            case '2':
                await multi();
                break;
            case 'settings':
            case '3':
                await settings();
                break;
            case 'help':
            case '4':
                console.log('🟣 1. Single   - Process a single subtitle or video file.');
                console.log('🟣 2. Multi    - Process multiple subtitles or video files.');
                console.log('🟣 3. Settings - Change the application settings.');
                console.log('🟣 4. Help     - Show this help message.');
                break;
            default:
                throw new Error('Invalid mode selected. Please select either "Single", "Multi", "Settings" or "Help".');
        }
    }
    catch (error: any) {
        console.error(`🔴 ${error.message ?? error}`);
    }
    finally {
        closeRL();
    }
}

<<<<<<< HEAD
// Call the main function
await main();
=======
// Main function to translate SRT file captions.
try {
    // Ask the user for input file path
    const inputFile = await askQuestion('📂 Enter the path to the input SRT file: ');
    if (!fs.existsSync(inputFile)) {
        throw new Error('Input file with filename "' + inputFile + '" does not exist. Make sure to provide the correct path.');
    }

    // Ask the user for output file path
    const outputFile = await askQuestion('💾 Enter the path to save the output SRT file: ');
    if (fs.existsSync(outputFile)) {
        throw new Error('Output file with filename "' + outputFile + '" already exists. Please provide a different path.');
    }

    // Ask the user for the source language
    const sourceLang = await askQuestion(`💬 Enter the source language (default ${DEFAULT_SOURCE_LANG}): `) || DEFAULT_SOURCE_LANG;
    if (!sourceLang) {
        throw new Error('Source language is required.');
    }

    // Ask the user for the target language
    const targetLang = await askQuestion(`💬 Enter the target language (default ${DEFAULT_TARGET_LANG}): `) || DEFAULT_TARGET_LANG;
    if (!targetLang) {
        throw new Error('Target language is required.');
    }

    // Ask the user for the batch size (optional)
    const batchSize = parseInt(await askQuestion(`📦 Enter the batch size (default ${DEFAULT_BATCH_SIZE}): `), 10) || DEFAULT_BATCH_SIZE;
    if (batchSize <= 0) {
        throw new Error('Batch size must be a positive number.');
    }
    if (batchSize > MAX_BATCH_SIZE) {
        throw new Error(`Batch size exceeds the maximum limit of ${MAX_BATCH_SIZE}. Please provide a smaller batch size.`);
    }

    // Start the timer to measure the execution time
    const startTime = Date.now();

    // Create a new SrtParser instance
    const parser = new SrtParser();

    // Progress messages
    console.log('🟡 Parsing SRT captions...');

    // Parse the SRT file and extract the captions
    const captions = parser.fromSrt(fs.readFileSync(inputFile, 'utf-8'));

    // Map the captions to an array of texts
    const texts: Text[] = captions.map((caption) => ({
        id: caption.id,
        text: caption.text,
    }));

    // Split the texts into batches
    const batches = splitIntoBatches(texts, batchSize);

    // Progress message
    console.log(`🟡 Translating SRT captions in ${batches.length} batch(es)...`);

    // Translate each batch and collect the results
    const translatedTexts: Text[] = [];
    for (const [index, batch] of batches.entries()) {
        // Progress message
        console.log(`🟠 Translating batch ${index + 1}/${batches.length}...`);

        // Translate the batch of texts
        const batchResult = convertObjectToArray(JSON.parse(await translateText({
            text: JSON.stringify(convertArrayToObject(batch)),
            sourceLanguage: sourceLang,
            targetLanguage: targetLang,
        })));

        // Add the translated texts to the array
        translatedTexts.push(...batchResult);

        // Get a list of missing translations (if any)
        let missingTranslations = batch.filter((text) => !batchResult.find((t) => t.id === text.id));

        // Retry missing translations until all are translated
        while (missingTranslations.length > 0) {
            // Progress message
            console.log(`🟣 Retrying missing translations for batch ${index + 1}/${batches.length}...`);

            // Retry the missing translations
            const retryResult = convertObjectToArray(JSON.parse(await translateText({
                text: JSON.stringify(convertArrayToObject(missingTranslations)),
                sourceLanguage: sourceLang,
                targetLanguage: targetLang,
            })));

            // Add the retried translations to the array
            translatedTexts.push(...retryResult);

            // Update the missing translations
            missingTranslations = missingTranslations.filter((text) => !retryResult.find((t) => t.id === text.id));
        }
    }

    // Map the translated texts back to the captions and update the captions with the translated text
    const translatedCaptions = captions.map((caption) => {
        // Find the translated caption text by ID
        const translatedCaption = translatedTexts.find((text: Text) => text.id === caption.id);

        // Throw an error if the translation is not found (** Should not happen!! **)
        if (!translatedCaption) {
            throw new Error(`Translation not found for caption ${caption.id}`);
        }

        // Return the updated caption with the translated text
        return {
            id: caption.id,
            startTime: caption.startTime,
            startSeconds: caption.startSeconds,
            endTime: caption.endTime,
            endSeconds: caption.endSeconds,
            text: translatedCaption?.text ?? caption.text,
        };
    });

    // Progress message
    console.log('🟢 Saving the translated SRT..');

    // Save the translated SRT file
    fs.writeFileSync(outputFile, parser.toSrt(translatedCaptions));

    // Success message
    console.log(`🟢 Finished translating in ${formatDuration((Date.now() - startTime) / 1000)}`);
}
catch (error: any) {
    // Log and display any errors
    console.error('🔴 ' + error.message);
}
finally {
    // Close the readline interface
    rl.close();
}
>>>>>>> 1639ab1f
<|MERGE_RESOLUTION|>--- conflicted
+++ resolved
@@ -63,144 +63,5 @@
     }
 }
 
-<<<<<<< HEAD
 // Call the main function
-await main();
-=======
-// Main function to translate SRT file captions.
-try {
-    // Ask the user for input file path
-    const inputFile = await askQuestion('📂 Enter the path to the input SRT file: ');
-    if (!fs.existsSync(inputFile)) {
-        throw new Error('Input file with filename "' + inputFile + '" does not exist. Make sure to provide the correct path.');
-    }
-
-    // Ask the user for output file path
-    const outputFile = await askQuestion('💾 Enter the path to save the output SRT file: ');
-    if (fs.existsSync(outputFile)) {
-        throw new Error('Output file with filename "' + outputFile + '" already exists. Please provide a different path.');
-    }
-
-    // Ask the user for the source language
-    const sourceLang = await askQuestion(`💬 Enter the source language (default ${DEFAULT_SOURCE_LANG}): `) || DEFAULT_SOURCE_LANG;
-    if (!sourceLang) {
-        throw new Error('Source language is required.');
-    }
-
-    // Ask the user for the target language
-    const targetLang = await askQuestion(`💬 Enter the target language (default ${DEFAULT_TARGET_LANG}): `) || DEFAULT_TARGET_LANG;
-    if (!targetLang) {
-        throw new Error('Target language is required.');
-    }
-
-    // Ask the user for the batch size (optional)
-    const batchSize = parseInt(await askQuestion(`📦 Enter the batch size (default ${DEFAULT_BATCH_SIZE}): `), 10) || DEFAULT_BATCH_SIZE;
-    if (batchSize <= 0) {
-        throw new Error('Batch size must be a positive number.');
-    }
-    if (batchSize > MAX_BATCH_SIZE) {
-        throw new Error(`Batch size exceeds the maximum limit of ${MAX_BATCH_SIZE}. Please provide a smaller batch size.`);
-    }
-
-    // Start the timer to measure the execution time
-    const startTime = Date.now();
-
-    // Create a new SrtParser instance
-    const parser = new SrtParser();
-
-    // Progress messages
-    console.log('🟡 Parsing SRT captions...');
-
-    // Parse the SRT file and extract the captions
-    const captions = parser.fromSrt(fs.readFileSync(inputFile, 'utf-8'));
-
-    // Map the captions to an array of texts
-    const texts: Text[] = captions.map((caption) => ({
-        id: caption.id,
-        text: caption.text,
-    }));
-
-    // Split the texts into batches
-    const batches = splitIntoBatches(texts, batchSize);
-
-    // Progress message
-    console.log(`🟡 Translating SRT captions in ${batches.length} batch(es)...`);
-
-    // Translate each batch and collect the results
-    const translatedTexts: Text[] = [];
-    for (const [index, batch] of batches.entries()) {
-        // Progress message
-        console.log(`🟠 Translating batch ${index + 1}/${batches.length}...`);
-
-        // Translate the batch of texts
-        const batchResult = convertObjectToArray(JSON.parse(await translateText({
-            text: JSON.stringify(convertArrayToObject(batch)),
-            sourceLanguage: sourceLang,
-            targetLanguage: targetLang,
-        })));
-
-        // Add the translated texts to the array
-        translatedTexts.push(...batchResult);
-
-        // Get a list of missing translations (if any)
-        let missingTranslations = batch.filter((text) => !batchResult.find((t) => t.id === text.id));
-
-        // Retry missing translations until all are translated
-        while (missingTranslations.length > 0) {
-            // Progress message
-            console.log(`🟣 Retrying missing translations for batch ${index + 1}/${batches.length}...`);
-
-            // Retry the missing translations
-            const retryResult = convertObjectToArray(JSON.parse(await translateText({
-                text: JSON.stringify(convertArrayToObject(missingTranslations)),
-                sourceLanguage: sourceLang,
-                targetLanguage: targetLang,
-            })));
-
-            // Add the retried translations to the array
-            translatedTexts.push(...retryResult);
-
-            // Update the missing translations
-            missingTranslations = missingTranslations.filter((text) => !retryResult.find((t) => t.id === text.id));
-        }
-    }
-
-    // Map the translated texts back to the captions and update the captions with the translated text
-    const translatedCaptions = captions.map((caption) => {
-        // Find the translated caption text by ID
-        const translatedCaption = translatedTexts.find((text: Text) => text.id === caption.id);
-
-        // Throw an error if the translation is not found (** Should not happen!! **)
-        if (!translatedCaption) {
-            throw new Error(`Translation not found for caption ${caption.id}`);
-        }
-
-        // Return the updated caption with the translated text
-        return {
-            id: caption.id,
-            startTime: caption.startTime,
-            startSeconds: caption.startSeconds,
-            endTime: caption.endTime,
-            endSeconds: caption.endSeconds,
-            text: translatedCaption?.text ?? caption.text,
-        };
-    });
-
-    // Progress message
-    console.log('🟢 Saving the translated SRT..');
-
-    // Save the translated SRT file
-    fs.writeFileSync(outputFile, parser.toSrt(translatedCaptions));
-
-    // Success message
-    console.log(`🟢 Finished translating in ${formatDuration((Date.now() - startTime) / 1000)}`);
-}
-catch (error: any) {
-    // Log and display any errors
-    console.error('🔴 ' + error.message);
-}
-finally {
-    // Close the readline interface
-    rl.close();
-}
->>>>>>> 1639ab1f
+await main();